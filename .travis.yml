--- conflicted
+++ resolved
@@ -15,11 +15,7 @@
 notifications:
 branches:
   only:
-<<<<<<< HEAD
-    - wheel_install
-=======
     - develop
     - 1.3.X
->>>>>>> c0e830e4
 env:
   - PIP_USE_MIRRORS=true