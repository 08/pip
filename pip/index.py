"""
Routines related to PyPI, indexes, PEP381 mirrors
"""
import sys
import os
import re
import gzip
import mimetypes
import threading
import posixpath
import pkg_resources
import random
import socket
import string
import zlib
from pip.locations import serverkey_file
from pip.log import logger
<<<<<<< HEAD
from pip.util import Inf, normalize_name, splitext
from pip.exceptions import DistributionNotFound, InstallationError
=======
from pip.util import Inf
from pip.util import normalize_name, splitext
from pip.exceptions import DistributionNotFound, BestVersionAlreadyInstalled
>>>>>>> 3b2b2ce4
from pip.backwardcompat import (WindowsError, BytesIO,
                                Queue, urlparse,
                                URLError, HTTPError, b, u,
                                product, url2pathname,
                                OrderedDict, _ord as ord,
                                decode_base64, _long,
                                Empty as QueueEmpty)
from pip.download import (urlopen, path_to_url2, url_to_path, geturl,
                          Urllib2HeadRequest)

__all__ = ['PackageFinder']


DEFAULT_MIRROR_URL = "last.pypi.python.org"


class PackageFinder(object):
    """
    This finds packages.

    This is meant to match easy_install's technique for looking for
    packages, by reading pages and looking for appropriate links
    """

    def __init__(self, find_links, index_urls, use_mirrors=False,
            mirrors=None, main_mirror_url=None):
        self.find_links = find_links
        self.index_urls = index_urls
        self.dependency_links = []
        self.cache = PageCache()
        # These are boring links that have already been logged somehow:
        self.logged_links = set()
        if use_mirrors:
            self.mirror_urls = self._get_mirror_urls(mirrors, main_mirror_url)
            logger.info('Using PyPI mirrors: %s' %
                        ', '.join([url.url for url in self.mirror_urls]))
        else:
            self.mirror_urls = ()
        serverkey_cache = open(serverkey_file, 'rb')
        try:
            self.serverkey = load_key(serverkey_cache.read())
        finally:
            serverkey_cache.close()

    def add_dependency_links(self, links):
        ## FIXME: this shouldn't be global list this, it should only
        ## apply to requirements of the package that specifies the
        ## dependency_links value
        ## FIXME: also, we should track comes_from (i.e., use Link)
        self.dependency_links.extend(links)

    @staticmethod
    def _sort_locations(locations):
        """
        Sort locations into "files" (archives) and "urls", and return
        a pair of lists (files, urls)
        """
        files = []
        urls = []

        # puts the url for the given file path into the appropriate
        # list
        def sort_path(url, path):
            new_url = path_to_url2(path)
            mimetype = mimetypes.guess_type(new_url, strict=False)[0]
            url.url = new_url
            if mimetype == 'text/html':
                urls.append(url)
            else:
                files.append(url)

        for url in locations:
            if isinstance(url, Link):
                url = url.copy()
            else:
                url = Link(url)
            if url.url.startswith('file:'):
                path = url_to_path(url.url)
                if os.path.isdir(path):
                    path = os.path.realpath(path)
                    for item in os.listdir(path):
                        sort_path(url, os.path.join(path, item))
                elif os.path.isfile(path):
                    sort_path(url, path)
            else:
                urls.append(url)
        return files, urls

    def make_package_url(self, url, name):
        """
        For maximum compatibility with easy_install, ensure the path
        ends in a trailing slash.  Although this isn't in the spec
        (and PyPI can handle it without the slash) some other index
        implementations might break if they relied on easy_install's
        behavior.
        """
        if isinstance(url, Link):
            package_url = url.copy()
        else:
            package_url = Link(url)
        new_url = posixpath.join(package_url.url, name)
        if not new_url.endswith('/'):
            new_url = new_url + '/'
        package_url.url = new_url
        return package_url

    def verify(self, requirement, url):
        """
        Verifies the URL for the given requirement using the PEP381
        verification code.
        """
        if url.comes_from:
            try:
                data = b(url.comes_from.content)
                if data and requirement.serversig:
                    return verify(self.serverkey, data, requirement.serversig)
            except ValueError:
                return False
        return False

    def find_requirement(self, req, upgrade):
        url_name = req.url_name
        # Only check main index if index URL is given:
        main_index_url = None
        if self.index_urls:
            # Check that we have the url_name correctly spelled:
            main_index_url = self.make_package_url(self.index_urls[0], url_name)
            # This will also cache the page,
            # so it's okay that we get it again later:
            page = self._get_page(main_index_url, req)
            if page is None:
                url_name = self._find_url_name(
                    Link(self.index_urls[0]), url_name, req) or req.url_name

        # Combine index URLs with mirror URLs here to allow
        # adding more index URLs from requirements files

        locations = []
        indexes_package_urls = []
        mirrors_package_urls = []
        if url_name is not None:
            indexes_package_urls = [self.make_package_url(url, url_name)
                                    for url in self.index_urls]
            locations.extend(indexes_package_urls)
            mirrors_package_urls = [self.make_package_url(url, url_name)
                                    for url in self.mirror_urls]
            locations.extend(mirrors_package_urls)

        locations.extend(self.find_links + self.dependency_links)

        for version in req.absolute_versions:
            if url_name is not None and main_index_url is not None:
                version_url = posixpath.join(main_index_url.url, version)
                locations = [version_url] + locations

        file_locations, url_locations = self._sort_locations(locations)

        locations = []
        for url in url_locations:
            if isinstance(url, Link):
                locations.append(url)
            else:
                locations.append(Link(url))
        logger.debug('URLs to search for versions for %s:' % req)
        for location in locations:
            logger.debug('* %s' % location)

        found_versions = []
        found_versions.extend(self._package_versions(
            [Link(url, '-f') for url in self.find_links], req.name.lower()))

        page_versions = []
        for page in self._get_pages(locations, req):
            logger.debug('Analyzing links from page %s' % page.url)
            logger.indent += 2
            try:
                page_versions.extend(self._package_versions(
                    page.links, req.name.lower()))
            finally:
                logger.indent -= 2

        dependency_versions = list(self._package_versions(
            [Link(url) for url in self.dependency_links], req.name.lower()))
        if dependency_versions:
            dependency_urls = [link.url for _, link, _ in dependency_versions]
            logger.info('dependency_links found: %s' %
                        ', '.join(dependency_urls))

        file_versions = list(self._package_versions(
                [Link(url) for url in file_locations], req.name.lower()))
        if (not found_versions and not page_versions and
                not dependency_versions and not file_versions):
            logger.fatal('Could not find any downloads that satisfy '
                         'the requirement %s' % req)
            raise DistributionNotFound('No distributions at all found for %s'
                                       % req)

        if req.satisfied_by is not None:
            found_versions.append((req.satisfied_by.parsed_version,
                                   Inf, req.satisfied_by.version))

        if file_versions:
            file_versions.sort(reverse=True)
            file_urls = [url_to_path(link.url) for _, link, _ in file_versions]
            logger.info('Local files found: %s' % ', '.join(file_urls))
            found_versions = file_versions + found_versions

        all_versions = found_versions + page_versions + dependency_versions

        applicable_versions = OrderedDict()
        for parsed_version, link, version in all_versions:
            if version not in req.req:
                req_specs = [''.join(s) for s in req.req.specs]
                logger.info("Ignoring link %s, version %s doesn't match %s" %
                            (link, version, ','.join(req_specs)))
                continue
            if link.comes_from in mirrors_package_urls:
                link.is_mirror = True
            applicable_versions.setdefault(version, []).append(link)

        for version in applicable_versions:
            random.shuffle(applicable_versions[version])

        applicable_versions = OrderedDict(sorted(applicable_versions.items(),
            key=lambda v: pkg_resources.parse_version(v[0]), reverse=True))

        existing_applicable = bool([link for link in [links
                                    for links in applicable_versions.items()]
                                    if link is Inf])
        if not upgrade and existing_applicable:
<<<<<<< HEAD
            if Inf in applicable_versions:
                logger.info('Existing installed version (%s) is most '
                            'up-to-date and satisfies requirement' %
                            req.satisfied_by.version)
=======
            if applicable_versions[0][1] is Inf:
                logger.info('Existing installed version (%s) is most up-to-date and satisfies requirement'
                            % req.satisfied_by.version)
                raise BestVersionAlreadyInstalled
>>>>>>> 3b2b2ce4
            else:
                logger.info('Existing installed version (%s) satisfies '
                            'requirement (most up-to-date version is %s)' %
                            (req.satisfied_by.version,
                             applicable_versions[0][1]))
            return None

        if not applicable_versions:
<<<<<<< HEAD
            show_versions = [version for _, _, version in found_versions]
            logger.fatal('Could not find a version that satisfies '
                         'the requirement %s (from versions: %s)' %
                         (req, ', '.join(show_versions)))
            raise DistributionNotFound('No distributions matching '
                                       'the version for %s' % req)

        newest = list(applicable_versions.keys())[0]
        if Inf in applicable_versions:
            # We have an existing version, and it's the best version
            show_versions = [vers for vers in applicable_versions.keys()[1:]]
            logger.info('Installed version (%s) is most up-to-date '
                        '(past versions: %s)' %
                        (req.satisfied_by.version,
                         ', '.join(show_versions) or 'none'))
            return None

=======
            logger.fatal('Could not find a version that satisfies the requirement %s (from versions: %s)'
                         % (req, ', '.join([version for parsed_version, link, version in found_versions])))
            raise DistributionNotFound('No distributions matching the version for %s' % req)
        if applicable_versions[0][0] is Inf:
            # We have an existing version, and its the best version
            logger.info('Installed version (%s) is most up-to-date (past versions: %s)'
                        % (req.satisfied_by.version, ', '.join([version for link, version in applicable_versions[1:]]) or 'none'))
            raise BestVersionAlreadyInstalled
>>>>>>> 3b2b2ce4
        if len(applicable_versions) > 1:
            logger.info('Using version %s (newest of versions: %s)' %
                        (newest, ', '.join(applicable_versions.keys())))

        return applicable_versions[newest]

    def _find_url_name(self, index_url, url_name, req):
        """
        Finds the true URL name of a package, when the given name isn't
        quite correct. This is usually used to implement case-insensitivity.
        """
        if not index_url.url.endswith('/'):
            # Vaguely part of the PyPI API... weird but true.
            ## FIXME: bad to modify this?
            index_url.url += '/'
        page = self._get_page(index_url, req)
        if page is None:
            logger.fatal('Cannot fetch index base URL %s' % index_url)
            return
        norm_name = normalize_name(req.url_name)
        for link in page.links:
            base = posixpath.basename(link.path.rstrip('/'))
            if norm_name == normalize_name(base):
                logger.notify('Real name of requirement %s is %s' %
                              (url_name, base))
                return base
        return None

    def _get_pages(self, locations, req):
        """Yields (page, page_url) from the given locations, skipping
        locations that have errors, and adding download/homepage links"""
        pending_queue = Queue()
        for location in locations:
            pending_queue.put(location)
        done = []
        seen = set()
        threads = []
        for i in range(min(10, len(locations))):
            thread = threading.Thread(target=self._get_queued_page,
                                      args=(req, pending_queue, done, seen))
            thread.setDaemon(True)
            threads.append(thread)
            thread.start()
        for thread in threads:
            thread.join()
        return done

    _log_lock = threading.Lock()

    def _get_queued_page(self, req, pending_queue, done, seen):
        while 1:
            try:
                location = pending_queue.get(False)
            except QueueEmpty:
                return
            if location in seen:
                continue
            seen.add(location)
            page = self._get_page(location, req)
            if page is None:
                continue
            done.append(page)
            for link in page.rel_links():
                pending_queue.put(link)

    _egg_fragment_re = re.compile(r'#egg=([^&]*)')
    _egg_info_re = re.compile(r'([a-z0-9_.]+)-([a-z0-9_.-]+)', re.I)
    _py_version_re = re.compile(r'-py([123]\.?[0-9]?)$')

    def _sort_links(self, links):
        """
        Returns elements of links in order, non-egg links first,
        egg links second, while eliminating duplicates
        """
        eggs, no_eggs = [], []
        seen = set()
        for link in links:
            if link not in seen:
                seen.add(link)
                if link.egg_fragment:
                    eggs.append(link)
                else:
                    no_eggs.append(link)
        return no_eggs + eggs

    def _package_versions(self, links, search_name):
        for link in self._sort_links(links):
            for v in self._link_package_versions(link, search_name):
                yield v

    def _link_package_versions(self, link, search_name):
        """
        Return an iterable of triples (pkg_resources_version_key,
        link, python_version) that can be extracted from the given
        link.

        Meant to be overridden by subclasses, not called by clients.
        """
        if link.egg_fragment:
            egg_info = link.egg_fragment
        else:
            egg_info, ext = link.splitext()
            if not ext:
                if link not in self.logged_links:
                    logger.debug('Skipping link %s; not a file' % link)
                    self.logged_links.add(link)
                return []
            if egg_info.endswith('.tar'):
                # Special double-extension case:
                egg_info = egg_info[:-4]
                ext = '.tar' + ext
            if ext not in ('.tar.gz', '.tar.bz2', '.tar', '.tgz', '.zip'):
                if link not in self.logged_links:
                    logger.debug('Skipping link %s; unknown archive '
                                 'format: %s' % (link, ext))
                    self.logged_links.add(link)
                return []
            if "macosx10" in link.path and ext == '.zip':
                if link not in self.logged_links:
                    logger.debug('Skipping link %s; macosx10 one' % (link))
                    self.logged_links.add(link)
                return []
        version = self._egg_info_matches(egg_info, search_name, link)
        if version is None:
            logger.debug('Skipping link %s; wrong project name (not %s)' %
                         (link, search_name))
            return []
        match = self._py_version_re.search(version)
        if match:
            version = version[:match.start()]
            py_version = match.group(1)
            if py_version != sys.version[:3]:
                logger.debug('Skipping %s because Python '
                             'version is incorrect' % link)
                return []
        logger.debug('Found link %s, version: %s' % (link, version))
        return [(pkg_resources.parse_version(version),
               link,
               version)]

    def _egg_info_matches(self, egg_info, search_name, link):
        match = self._egg_info_re.search(egg_info)
        if not match:
            logger.debug('Could not parse version from link: %s' % link)
            return None
        name = match.group(0).lower()
        # To match the "safe" name that pkg_resources creates:
        name = name.replace('_', '-')
        if name.startswith(search_name.lower()):
            return match.group(0)[len(search_name):].lstrip('-')
        else:
            return None

    def _get_page(self, link, req):
        return HTMLPage.get_page(link, req, cache=self.cache)

    def _get_mirror_urls(self, mirrors=None, main_mirror_url=None):
        """
        Retrieves a list of URLs from the main mirror DNS entry
        unless a list of mirror URLs are passed.
        """
        if not mirrors:
            mirrors = get_mirrors(main_mirror_url)
            # Should this be made "less random"? E.g. netselect like?
            random.shuffle(mirrors)

        mirror_urls = set()
        for mirror_url in mirrors:
            # Make sure we have a valid URL
            if not ("http://" or "https://" or "file://") in mirror_url:
                mirror_url = "http://%s" % mirror_url
            if not mirror_url.endswith("/simple"):
                mirror_url = "%s/simple/" % mirror_url
            mirror_urls.add(mirror_url)

        return tuple(Link(url, is_mirror=True) for url in mirror_urls)


class PageCache(object):
    """Cache of HTML pages"""

    failure_limit = 3

    def __init__(self):
        self._failures = {}
        self._pages = {}
        self._archives = {}

    def too_many_failures(self, url):
        return self._failures.get(url, 0) >= self.failure_limit

    def get_page(self, url):
        return self._pages.get(url)

    def is_archive(self, url):
        return self._archives.get(url, False)

    def set_is_archive(self, url, value=True):
        self._archives[url] = value

    def add_page_failure(self, url, level):
        self._failures[url] = self._failures.get(url, 0) + level

    def add_page(self, urls, page):
        for url in urls:
            self._pages[url] = page


class HTMLPage(object):
    """Represents one page, along with its URL"""

    ## FIXME: these regexes are horrible hacks:
    _homepage_re = re.compile(r'<th>\s*home\s*page', re.I)
    _download_re = re.compile(r'<th>\s*download\s+url', re.I)
    ## These aren't so aweful:
    _rel_re = re.compile("""<[^>]*\srel\s*=\s*['"]?([^'">]+)[^>]*>""", re.I)
    _href_re = re.compile('href=(?:"([^"]*)"|\'([^\']*)\'|([^>\\s\\n]*))',
                          re.I | re.S)
    _base_re = re.compile(r"""<base\s+href\s*=\s*['"]?([^'">]+)""", re.I)

    def __init__(self, content, url, headers=None):
        self.content = content
        self.url = url
        self.headers = headers

    def __str__(self):
        return self.url

    @classmethod
    def get_page(cls, link, req, cache=None, skip_archives=True):
        url = link.url
        url = url.split('#', 1)[0]
        if cache.too_many_failures(url):
            return None

        # Check for VCS schemes that do not support lookup as web pages.
        from pip.vcs import VcsSupport
        for scheme in VcsSupport.schemes:
            if url.lower().startswith(scheme) and url[len(scheme)] in '+:':
                logger.debug('Cannot look at %s URL %s' %
                             (scheme, link))
                return None

        if cache is not None:
            inst = cache.get_page(url)
            if inst is not None:
                return inst
        try:
            if skip_archives:
                if cache is not None:
                    if cache.is_archive(url):
                        return None
                filename = link.filename
                for bad_ext in ['.tar', '.tar.gz', '.tar.bz2', '.tgz', '.zip']:
                    if filename.endswith(bad_ext):
                        content_type = cls._get_content_type(url)
                        if content_type.lower().startswith('text/html'):
                            break
                        else:
                            logger.debug('Skipping page %s because of '
                                         'Content-Type: %s' %
                                         (link, content_type))
                            if cache is not None:
                                cache.set_is_archive(url)
                            return None
            logger.debug('Getting page %s' % url)

            # Tack index.html onto file:// URLs that point to directories
            parsed_url = urlparse.urlparse(url)
            scheme, netloc, path, params, query, fragment = parsed_url
            if scheme == 'file' and os.path.isdir(url2pathname(path)):
                # add trailing slash if not present so urljoin
                # doesn't trim final segment
                if not url.endswith('/'):
                    url += '/'
                url = urlparse.urljoin(url, 'index.html')
                logger.debug(' file: URL is directory, getting %s' % url)

            resp = urlopen(url)

            real_url = geturl(resp)
            headers = resp.info()
            contents = resp.read()
            encoding = headers.get('Content-Encoding', None)
            #XXX need to handle exceptions and add testing for this
            if encoding is not None:
                if encoding == 'gzip':
                    contents = gzip.GzipFile(fileobj=BytesIO(contents)).read()
                if encoding == 'deflate':
                    contents = zlib.decompress(contents)
            inst = cls(u(contents), real_url, headers)
        except (HTTPError, URLError, socket.timeout,
                socket.error, OSError, WindowsError):
            e = sys.exc_info()[1]
            desc = str(e)
            if isinstance(e, socket.timeout):
                log_meth = logger.info
                level = 1
                desc = 'timed out'
            elif isinstance(e, URLError):
                log_meth = logger.info
                if (hasattr(e, 'reason') and
                        isinstance(e.reason, socket.timeout)):
                    desc = 'timed out'
                    level = 1
                else:
                    level = 2
            elif isinstance(e, HTTPError) and e.code == 404:
                ## FIXME: notify?
                log_meth = logger.info
                level = 2
            else:
                log_meth = logger.info
                level = 1
            log_meth('Could not fetch URL %s: %s' % (link, desc))
            log_meth('Will skip URL %s when looking for '
                     'download links for %s' % (link.url, req))
            if cache is not None:
                cache.add_page_failure(url, level)
            return None
        if cache is not None:
            cache.add_page([url, real_url], inst)
        return inst

    @staticmethod
    def _get_content_type(url):
        """Get the Content-Type of the given url, using a HEAD request"""
        scheme, netloc, path, query, fragment = urlparse.urlsplit(url)
        if not scheme in ('http', 'https', 'ftp', 'ftps'):
            ## FIXME: some warning or something?
            ## assertion error?
            return ''
        req = Urllib2HeadRequest(url, headers={'Host': netloc})
        resp = urlopen(req)
        try:
            if (hasattr(resp, 'code') and
                resp.code != 200 and scheme not in ('ftp', 'ftps')):
                ## FIXME: doesn't handle redirects
                return ''
            return resp.info().get('content-type', '')
        finally:
            resp.close()

    @property
    def base_url(self):
        if not hasattr(self, "_base_url"):
            match = self._base_re.search(self.content)
            if match:
                self._base_url = match.group(1)
            else:
                self._base_url = self.url
        return self._base_url

    @property
    def links(self):
        """
        Yields all links in the page
        """
        for match in self._href_re.finditer(self.content):
            url = match.group(1) or match.group(2) or match.group(3)
            url = self.clean_link(urlparse.urljoin(self.base_url, url))
            yield Link(url, self)

    def rel_links(self):
        for url in self.explicit_rel_links():
            yield url
        for url in self.scraped_rel_links():
            yield url

    def explicit_rel_links(self, rels=('homepage', 'download')):
        """
        Yields all links with the given relations
        """
        for match in self._rel_re.finditer(self.content):
            found_rels = match.group(1).lower().split()
            for rel in rels:
                if rel in found_rels:
                    break
            else:
                continue
            match = self._href_re.search(match.group(0))
            if not match:
                continue
            url = match.group(1) or match.group(2) or match.group(3)
            url = self.clean_link(urlparse.urljoin(self.base_url, url))
            yield Link(url, self)

    def scraped_rel_links(self):
        for regex in (self._homepage_re, self._download_re):
            match = regex.search(self.content)
            if not match:
                continue
            href_match = self._href_re.search(self.content, pos=match.end())
            if not href_match:
                continue
            url = href_match.group(1) or href_match.group(2) or href_match.group(3)
            if not url:
                continue
            url = self.clean_link(urlparse.urljoin(self.base_url, url))
            yield Link(url, self)

    _clean_re = re.compile(r'[^a-z0-9$&+,/:;=?@.#%~_\\|-]', re.I)

    def clean_link(self, url):
        """
        Makes sure a link is fully encoded.  That is, if a ' ' shows up in
        the link, it will be rewritten to %20 (while not over-quoting
        % or other characters).
        """
        def replacer(match):
            matched_group = match.group(0)
            return '%%%2x' % ord(matched_group)
        return self._clean_re.sub(replacer, url.strip())


class Link(object):

    def __init__(self, url, comes_from=None, is_mirror=False):
        self.url = url
        self.comes_from = comes_from
        self.is_mirror = is_mirror

    def __str__(self):
        if self.comes_from:
            return '%s (from %s)' % (self.url, self.comes_from)
        else:
            return self.url

    def __repr__(self):
        return '<Link %s>' % self

    def __eq__(self, other):
        return self.url == other.url

    def __hash__(self):
        return hash(self.url)

    @property
    def filename(self):
        url = self.url_fragment
        name = posixpath.basename(url)
        assert name, ('URL %r produced no filename' % url)
        return name

    @property
    def scheme(self):
        return urlparse.urlsplit(self.url)[0]

    @property
    def path(self):
        return urlparse.urlsplit(self.url)[2]

    def splitext(self):
        return splitext(posixpath.basename(self.path.rstrip('/')))

    @property
    def url_fragment(self):
        url = self.url
        url = url.split('#', 1)[0]
        url = url.split('?', 1)[0]
        url = url.rstrip('/')
        return url

    _egg_fragment_re = re.compile(r'#egg=([^&]*)')

    @property
    def egg_fragment(self):
        match = self._egg_fragment_re.search(self.url)
        if not match:
            return None
        return match.group(1)

    _md5_re = re.compile(r'md5=([a-f0-9]+)')

    @property
    def md5_hash(self):
        match = self._md5_re.search(self.url)
        if match:
            return match.group(1)
        return None

    @property
    def show_url(self):
        return posixpath.basename(self.url.split('#', 1)[0].split('?', 1)[0])

    def copy(self):
        return self.__class__(self.url, comes_from=self.comes_from,
                              is_mirror=self.is_mirror)


def get_requirement_from_url(url):
    """Get a requirement from the URL, if possible.  This looks for #egg
    in the URL"""
    link = Link(url)
    egg_info = link.egg_fragment
    if not egg_info:
        egg_info = splitext(link.filename)[0]
    return package_to_requirement(egg_info)


def package_to_requirement(package_name):
    """Translate a name like Foo-1.2 to Foo==1.3"""
    match = re.search(r'^(.*?)-(dev|\d.*)', package_name)
    if match:
        name = match.group(1)
        version = match.group(2)
    else:
        name = package_name
        version = ''
    if version:
        return '%s==%s' % (name, version)
    else:
        return name


def get_mirrors(hostname=None):
    """Return the list of mirrors from the last record found on the DNS
    entry::

    >>> from pip.index import get_mirrors
    >>> get_mirrors()
    ['a.pypi.python.org', 'b.pypi.python.org', 'c.pypi.python.org',
    'd.pypi.python.org']

    Originally written for the distutils2 project by Alexis Metaireau.
    """
    if hostname is None:
        hostname = DEFAULT_MIRROR_URL

    # return the last mirror registered on PyPI.
    try:
        hostname = socket.gethostbyname_ex(hostname)[0]
    except socket.gaierror:
        return []
    end_letter = hostname.split(".", 1)

    # determine the list from the last one.
    return ["%s.%s" % (s, end_letter[1]) for s in string_range(end_letter[0])]


def string_range(last):
    """
    Compute the range of string between "a" and last.

    This works for simple "a to z" lists, but also for "a to zz" lists.
    """
    for k in range(len(last)):
        for x in product(string.ascii_lowercase, repeat=k + 1):
            result = ''.join(x)
            yield result
            if result == last:
                return


# Distribute and use freely; there are no restrictions on further
# dissemination and usage except those imposed by the laws of your
# country of residence.  This software is provided "as is" without
# warranty of fitness for use or suitability for any purpose, express
# or implied. Use at your own risk or not at all.
"""
Verify a DSA signature, for use with PyPI mirrors.

Verification should use the following steps:
1. Download the DSA key from http://pypi.python.org/serverkey, as key_string
2. key = load_key(key_string)
3. Download the package page, from <mirror>/simple/<package>/, as data
4. Download the package signature, from <mirror>/serversig/<package>, as sig
5. Check verify(key, data, sig)
"""

try:
    from M2Crypto import EVP, DSA, BIO

    def load_key(string):
        """
        load_key(string) -> key

        Convert a PEM format public DSA key into
        an internal representation.
        """
        return DSA.load_pub_key_bio(BIO.MemoryBuffer(string))

    def verify(key, data, sig):
        """
        verify(key, data, sig) -> bool

        Verify autenticity of the signature created by key for
        data. data is the bytes that got signed; signature is the
        bytes that represent the signature, using the sha1+DSA
        algorithm. key is an internal representation of the DSA key
        as returned from load_key."""
        md = EVP.MessageDigest('sha1')
        md.update(data)
        digest = md.final()
        return key.verify_asn1(digest, sig)

except ImportError:

    # DSA signature algorithm, taken from pycrypto 2.0.1
    # The license terms are the same as the ones for this module.
    def _inverse(u, v):
        """
        _inverse(u:long, u:long):long
        Return the inverse of u mod v.
        """
        u3, v3 = _long(u), _long(v)
        u1, v1 = _long(1), _long(0)
        while v3 > 0:
            q = u3 // v3
            u1, v1 = v1, u1 - v1 * q
            u3, v3 = v3, u3 - v3 * q
        while u1 < 0:
            u1 = u1 + v
        return u1

    def _verify(key, M, sig):
        p, q, g, y = key
        r, s = sig
        if r <= 0 or r >= q or s <= 0 or s >= q:
            return False
        w = _inverse(s, q)
        u1, u2 = (M * w) % q, (r * w) % q
        v1 = pow(g, u1, p)
        v2 = pow(y, u2, p)
        v = (v1 * v2) % p
        v = v % q
        return v == r

    # END OF pycrypto

    def _bytes2int(b):
        value = 0
        for c in b:
            value = value * 256 + ord(c)
        return value

    _SEQUENCE = 0x30  # cons
    _INTEGER = 2      # prim
    _BITSTRING = 3    # prim
    _OID = 6          # prim

    def _asn1parse(string):
        tag = ord(string[0])
        assert tag & 31 != 31  # only support one-byte tags
        length = ord(string[1])
        assert length != 128  # indefinite length not supported
        pos = 2
        if length > 128:
            # multi-byte length
            val = 0
            length -= 128
            val = _bytes2int(string[pos:pos + length])
            pos += length
            length = val
        data = string[pos:pos + length]
        rest = string[pos + length:]
        assert pos + length <= len(string)
        if tag == _SEQUENCE:
            result = []
            while data:
                value, data = _asn1parse(data)
                result.append(value)
        elif tag == _INTEGER:
            assert ord(data[0]) < 128  # negative numbers not supported
            result = 0
            for c in data:
                result = result * 256 + ord(c)
        elif tag == _BITSTRING:
            result = data
        elif tag == _OID:
            result = data
        else:
            raise ValueError("Unsupported tag %x" % tag)
        return (tag, result), rest

    def load_key(string):
        """
        load_key(string) -> key

        Convert a PEM format public DSA key into
        an internal representation."""
        lines = [line.strip() for line in string.splitlines()]
        assert lines[0] == b("-----BEGIN PUBLIC KEY-----")
        assert lines[-1] == b("-----END PUBLIC KEY-----")
        data = decode_base64(''.join([u(line) for line in lines[1:-1]]))
        spki, rest = _asn1parse(data)
        assert not rest
        # SubjectPublicKeyInfo  ::=  SEQUENCE  {
        #  algorithm            AlgorithmIdentifier,
        #  subjectPublicKey     BIT STRING  }
        assert spki[0] == _SEQUENCE
        algoid, key = spki[1]
        assert key[0] == _BITSTRING
        key = key[1]
        # AlgorithmIdentifier  ::=  SEQUENCE  {
        #  algorithm               OBJECT IDENTIFIER,
        #  parameters              ANY DEFINED BY algorithm OPTIONAL  }
        assert algoid[0] == _SEQUENCE
        algorithm, parameters = algoid[1]
        # dsaEncryption
        # assert algorithm[0] == _OID and algorithm[1] == '*\x86H\xce8\x04\x01'
        # Dss-Parms  ::=  SEQUENCE  {
        #  p             INTEGER,
        #  q             INTEGER,
        #  g             INTEGER  }
        assert parameters[0] == _SEQUENCE
        p, q, g = parameters[1]
        assert p[0] == q[0] == g[0] == _INTEGER
        p, q, g = p[1], q[1], g[1]
        # Parse bit string value as integer
        # assert key[0] == '\0'  # number of bits multiple of 8
        y, rest = _asn1parse(key[1:])
        assert not rest
        assert y[0] == _INTEGER
        y = y[1]
        return p, q, g, y

    def verify(key, data, sig):
        """
        verify(key, data, sig) -> bool

        Verify autenticity of the signature created by key for
        data. data is the bytes that got signed; signature is the
        bytes that represent the signature, using the sha1+DSA
        algorithm. key is an internal representation of the DSA key
        as returned from load_key."""
        from hashlib import sha1
        sha = sha1()
        sha.update(data)
        data = sha.digest()
        data = _bytes2int(data)
        # Dss-Sig-Value  ::=  SEQUENCE  {
        #      r       INTEGER,
        #      s       INTEGER  }
        sig, rest = _asn1parse(sig)
        assert not rest
        assert sig[0] == _SEQUENCE
        r, s = sig[1]
        assert r[0] == s[0] == _INTEGER
        sig = r[1], s[1]
        return _verify(key, data, sig)<|MERGE_RESOLUTION|>--- conflicted
+++ resolved
@@ -15,14 +15,9 @@
 import zlib
 from pip.locations import serverkey_file
 from pip.log import logger
-<<<<<<< HEAD
+
 from pip.util import Inf, normalize_name, splitext
-from pip.exceptions import DistributionNotFound, InstallationError
-=======
-from pip.util import Inf
-from pip.util import normalize_name, splitext
 from pip.exceptions import DistributionNotFound, BestVersionAlreadyInstalled
->>>>>>> 3b2b2ce4
 from pip.backwardcompat import (WindowsError, BytesIO,
                                 Queue, urlparse,
                                 URLError, HTTPError, b, u,
@@ -149,7 +144,8 @@
         main_index_url = None
         if self.index_urls:
             # Check that we have the url_name correctly spelled:
-            main_index_url = self.make_package_url(self.index_urls[0], url_name)
+            main_index_url = self.make_package_url(self.index_urls[0],
+                                                   url_name)
             # This will also cache the page,
             # so it's okay that we get it again later:
             page = self._get_page(main_index_url, req)
@@ -253,17 +249,11 @@
                                     for links in applicable_versions.items()]
                                     if link is Inf])
         if not upgrade and existing_applicable:
-<<<<<<< HEAD
             if Inf in applicable_versions:
                 logger.info('Existing installed version (%s) is most '
                             'up-to-date and satisfies requirement' %
                             req.satisfied_by.version)
-=======
-            if applicable_versions[0][1] is Inf:
-                logger.info('Existing installed version (%s) is most up-to-date and satisfies requirement'
-                            % req.satisfied_by.version)
                 raise BestVersionAlreadyInstalled
->>>>>>> 3b2b2ce4
             else:
                 logger.info('Existing installed version (%s) satisfies '
                             'requirement (most up-to-date version is %s)' %
@@ -272,7 +262,6 @@
             return None
 
         if not applicable_versions:
-<<<<<<< HEAD
             show_versions = [version for _, _, version in found_versions]
             logger.fatal('Could not find a version that satisfies '
                          'the requirement %s (from versions: %s)' %
@@ -288,18 +277,8 @@
                         '(past versions: %s)' %
                         (req.satisfied_by.version,
                          ', '.join(show_versions) or 'none'))
-            return None
-
-=======
-            logger.fatal('Could not find a version that satisfies the requirement %s (from versions: %s)'
-                         % (req, ', '.join([version for parsed_version, link, version in found_versions])))
-            raise DistributionNotFound('No distributions matching the version for %s' % req)
-        if applicable_versions[0][0] is Inf:
-            # We have an existing version, and its the best version
-            logger.info('Installed version (%s) is most up-to-date (past versions: %s)'
-                        % (req.satisfied_by.version, ', '.join([version for link, version in applicable_versions[1:]]) or 'none'))
             raise BestVersionAlreadyInstalled
->>>>>>> 3b2b2ce4
+
         if len(applicable_versions) > 1:
             logger.info('Using version %s (newest of versions: %s)' %
                         (newest, ', '.join(applicable_versions.keys())))
@@ -695,7 +674,9 @@
             href_match = self._href_re.search(self.content, pos=match.end())
             if not href_match:
                 continue
-            url = href_match.group(1) or href_match.group(2) or href_match.group(3)
+            url = (href_match.group(1) or
+                   href_match.group(2) or
+                   href_match.group(3))
             if not url:
                 continue
             url = self.clean_link(urlparse.urljoin(self.base_url, url))
