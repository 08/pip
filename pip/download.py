import cgi
import getpass
import mimetypes
import os
import re
import shutil
import socket
import sys
import tempfile
from pip.backwardcompat import (md5, copytree, xmlrpclib, urllib, urllib2,
                                urlparse, string_types)
from pip.exceptions import InstallationError
from pip.util import (splitext, rmtree,
                      format_size, display_path, backup_dir, ask,
                      unpack_file, create_download_cache_folder,
                      cache_download)
from pip.vcs import vcs
from pip.log import logger


__all__ = ['xmlrpclib_transport', 'get_file_content', 'urlopen',
           'is_url', 'url_to_path', 'path_to_url', 'path_to_url2',
           'geturl', 'is_archive_file', 'unpack_vcs_link',
           'unpack_file_url', 'is_vcs_url', 'is_file_url', 'unpack_http_url']


xmlrpclib_transport = xmlrpclib.Transport()


CACERT_ROOT_CRT = """\
-----BEGIN CERTIFICATE-----
MIIHPTCCBSWgAwIBAgIBADANBgkqhkiG9w0BAQQFADB5MRAwDgYDVQQKEwdSb290
IENBMR4wHAYDVQQLExVodHRwOi8vd3d3LmNhY2VydC5vcmcxIjAgBgNVBAMTGUNB
IENlcnQgU2lnbmluZyBBdXRob3JpdHkxITAfBgkqhkiG9w0BCQEWEnN1cHBvcnRA
Y2FjZXJ0Lm9yZzAeFw0wMzAzMzAxMjI5NDlaFw0zMzAzMjkxMjI5NDlaMHkxEDAO
BgNVBAoTB1Jvb3QgQ0ExHjAcBgNVBAsTFWh0dHA6Ly93d3cuY2FjZXJ0Lm9yZzEi
MCAGA1UEAxMZQ0EgQ2VydCBTaWduaW5nIEF1dGhvcml0eTEhMB8GCSqGSIb3DQEJ
ARYSc3VwcG9ydEBjYWNlcnQub3JnMIICIjANBgkqhkiG9w0BAQEFAAOCAg8AMIIC
CgKCAgEAziLA4kZ97DYoB1CW8qAzQIxL8TtmPzHlawI229Z89vGIj053NgVBlfkJ
8BLPRoZzYLdufujAWGSuzbCtRRcMY/pnCujW0r8+55jE8Ez64AO7NV1sId6eINm6
zWYyN3L69wj1x81YyY7nDl7qPv4coRQKFWyGhFtkZip6qUtTefWIonvuLwphK42y
fk1WpRPs6tqSnqxEQR5YYGUFZvjARL3LlPdCfgv3ZWiYUQXw8wWRBB0bF4LsyFe7
w2t6iPGwcswlWyCR7BYCEo8y6RcYSNDHBS4CMEK4JZwFaz+qOqfrU0j36NK2B5jc
G8Y0f3/JHIJ6BVgrCFvzOKKrF11myZjXnhCLotLddJr3cQxyYN/Nb5gznZY0dj4k
epKwDpUeb+agRThHqtdB7Uq3EvbXG4OKDy7YCbZZ16oE/9KTfWgu3YtLq1i6L43q
laegw1SJpfvbi1EinbLDvhG+LJGGi5Z4rSDTii8aP8bQUWWHIbEZAWV/RRyH9XzQ
QUxPKZgh/TMfdQwEUfoZd9vUFBzugcMd9Zi3aQaRIt0AUMyBMawSB3s42mhb5ivU
fslfrejrckzzAeVLIL+aplfKkQABi6F1ITe1Yw1nPkZPcCBnzsXWWdsC4PDSy826
YreQQejdIOQpvGQpQsgi3Hia/0PsmBsJUUtaWsJx8cTLc6nloQsCAwEAAaOCAc4w
ggHKMB0GA1UdDgQWBBQWtTIb1Mfz4OaO873SsDrusjkY0TCBowYDVR0jBIGbMIGY
gBQWtTIb1Mfz4OaO873SsDrusjkY0aF9pHsweTEQMA4GA1UEChMHUm9vdCBDQTEe
MBwGA1UECxMVaHR0cDovL3d3dy5jYWNlcnQub3JnMSIwIAYDVQQDExlDQSBDZXJ0
IFNpZ25pbmcgQXV0aG9yaXR5MSEwHwYJKoZIhvcNAQkBFhJzdXBwb3J0QGNhY2Vy
dC5vcmeCAQAwDwYDVR0TAQH/BAUwAwEB/zAyBgNVHR8EKzApMCegJaAjhiFodHRw
czovL3d3dy5jYWNlcnQub3JnL3Jldm9rZS5jcmwwMAYJYIZIAYb4QgEEBCMWIWh0
dHBzOi8vd3d3LmNhY2VydC5vcmcvcmV2b2tlLmNybDA0BglghkgBhvhCAQgEJxYl
aHR0cDovL3d3dy5jYWNlcnQub3JnL2luZGV4LnBocD9pZD0xMDBWBglghkgBhvhC
AQ0ESRZHVG8gZ2V0IHlvdXIgb3duIGNlcnRpZmljYXRlIGZvciBGUkVFIGhlYWQg
b3ZlciB0byBodHRwOi8vd3d3LmNhY2VydC5vcmcwDQYJKoZIhvcNAQEEBQADggIB
ACjH7pyCArpcgBLKNQodgW+JapnM8mgPf6fhjViVPr3yBsOQWqy1YPaZQwGjiHCc
nWKdpIevZ1gNMDY75q1I08t0AoZxPuIrA2jxNGJARjtT6ij0rPtmlVOKTV39O9lg
18p5aTuxZZKmxoGCXJzN600BiqXfEVWqFcofN8CCmHBh22p8lqOOLlQ+TyGpkO/c
gr/c6EWtTZBzCDyUZbAEmXZ/4rzCahWqlwQ3JNgelE5tDlG+1sSPypZt90Pf6DBl
Jzt7u0NDY8RD97LsaMzhGY4i+5jhe1o+ATc7iwiwovOVThrLm82asduycPAtStvY
sONvRUgzEv/+PDIqVPfE94rwiCPCR/5kenHA0R6mY7AHfqQv0wGP3J8rtsYIqQ+T
SCX8Ev2fQtzzxD72V7DX3WnRBnc0CkvSyqD/HMaMyRa+xMwyN2hzXwj7UfdJUzYF
CpUCTPJ5GhD22Dp1nPMd8aINcGeGG7MW9S/lpOt5hvk9C8JzC6WZrG/8Z7jlLwum
GCSNe9FINSkYQKyTYOGWhlC0elnYjyELn8+CkcY7v2vcB5G5l1YjqrZslMZIBjzk
zk6q5PYvCdxTby78dOs6Y5nCpqyJvKeyRKANihDjbPIky/qbn3BHLt4Ui9SyIAmW
omTxJBzcoTWcFbLUvFUufQb1nA5V9FrWk9p2rSVzTMVD
-----END CERTIFICATE-----"""


def get_file_content(url, comes_from=None):
    """Gets the content of a file; it may be a filename, file: URL, or
    http: URL.  Returns (location, content)"""
    match = _scheme_re.search(url)
    if match:
        scheme = match.group(1).lower()
        if (scheme == 'file' and comes_from
            and comes_from.startswith('http')):
            raise InstallationError(
                'Requirements file %s references URL %s, which is local'
                % (comes_from, url))
        if scheme == 'file':
            path = url.split(':', 1)[1]
            path = path.replace('\\', '/')
            match = _url_slash_drive_re.match(path)
            if match:
                path = match.group(1) + ':' + path.split('|', 1)[1]
            path = urllib.unquote(path)
            if path.startswith('/'):
                path = '/' + path.lstrip('/')
            url = path
        else:
            ## FIXME: catch some errors
            resp = urlopen(url)
            return geturl(resp), resp.read()
    try:
        f = open(url)
        content = f.read()
    except IOError:
        e = sys.exc_info()[1]
        raise InstallationError(
            'Could not open requirements file: %s' % str(e))
    else:
        f.close()
    return url, content


_scheme_re = re.compile(r'^(http|https|file):', re.I)
_url_slash_drive_re = re.compile(r'/*([a-z])\|', re.I)


class URLOpener(object):
    """
    pip's own URL helper that adds HTTP auth and proxy support
    """
    def __init__(self):
        self.passman = urllib2.HTTPPasswordMgrWithDefaultRealm()

    def __call__(self, url):
        """
        If the given url contains auth info or if a normal request gets a 401
        response, an attempt is made to fetch the resource using basic HTTP
        auth.

        """
        if url.startswith('https://pypi.python.org'):
            verify_pypi_ssl_certificate()
        url, username, password = self.extract_credentials(url)
        if username is None:
            try:
                response = urllib2.urlopen(self.get_request(url))
            except urllib2.HTTPError:
                e = sys.exc_info()[1]
                if e.code != 401:
                    raise
                response = self.get_response(url)
        else:
            response = self.get_response(url, username, password)
        return response

    def get_request(self, url):
        """
        Wraps the URL to retrieve to protects against "creative"
        interpretation of the RFC: http://bugs.python.org/issue8732
        """
        if isinstance(url, string_types):
            url = urllib2.Request(url, headers={'Accept-encoding': 'identity'})
        return url

    def get_response(self, url, username=None, password=None):
        """
        does the dirty work of actually getting the rsponse object using
        urllib2 and its HTTP auth builtins.
        """
        scheme, netloc, path, query, frag = urlparse.urlsplit(url)
        req = self.get_request(url)

        stored_username, stored_password = \
            self.passman.find_user_password(None, netloc)
        # see if we have a password stored
        if stored_username is None:
            if username is None and self.prompting:
                username = urllib.quote(raw_input('User for %s: ' % netloc))
                password = urllib.quote(getpass.getpass('Password: '))
            if username and password:
                self.passman.add_password(None, netloc, username, password)
            stored_username, stored_password = \
                self.passman.find_user_password(None, netloc)
        authhandler = urllib2.HTTPBasicAuthHandler(self.passman)
        opener = urllib2.build_opener(authhandler)
        # FIXME: should catch a 401 and offer to let the
        # user reenter credentials
        return opener.open(req)

    def setup(self, proxystr='', prompting=True):
        """
        Sets the proxy handler given the option passed on the command
        line.  If an empty string is passed it looks at the HTTP_PROXY
        environment variable.
        """
        self.prompting = prompting
        proxy = self.get_proxy(proxystr)
        if proxy:
<<<<<<< HEAD
            handler = urllib2.ProxyHandler({"http": proxy, "ftp": proxy})
            opener = urllib2.build_opener(handler, urllib2.CacheFTPHandler)
=======
            proxy_support = urllib2.ProxyHandler({"http": proxy, "ftp": proxy, "https": proxy})
            opener = urllib2.build_opener(proxy_support, urllib2.CacheFTPHandler)
>>>>>>> 6d6ead79
            urllib2.install_opener(opener)

    def parse_credentials(self, netloc):
        if "@" in netloc:
            userinfo = netloc.rsplit("@", 1)[0]
            if ":" in userinfo:
                return userinfo.split(":", 1)
            return userinfo, None
        return None, None

    def extract_credentials(self, url):
        """
        Extracts user/password from a url.

        Returns a tuple:
            (url-without-auth, username, password)
        """
        if isinstance(url, urllib2.Request):
            result = urlparse.urlsplit(url.get_full_url())
        else:
            result = urlparse.urlsplit(url)
        scheme, netloc, path, query, frag = result

        username, password = self.parse_credentials(netloc)
        if username is None:
            return url, None, None
        elif password is None and self.prompting:
            # remove the auth credentials from the url part
            netloc = netloc.replace('%s@' % username, '', 1)
            # prompt for the password
            prompt = 'Password for %s@%s: ' % (username, netloc)
            password = urllib.quote(getpass.getpass(prompt))
        else:
            # remove the auth credentials from the url part
            netloc = netloc.replace('%s:%s@' % (username, password), '', 1)

        target_url = urlparse.urlunsplit((scheme, netloc, path, query, frag))
        return target_url, username, password

    def get_proxy(self, proxystr=''):
        """
        Get the proxy given the option passed on the command line.
        If an empty string is passed it looks at the HTTP_PROXY
        environment variable.
        """
        if not proxystr:
            proxystr = os.environ.get('HTTP_PROXY', '')
        if proxystr:
            if '@' in proxystr:
                user_password, server_port = proxystr.split('@', 1)
                if ':' in user_password:
                    user, password = user_password.split(':', 1)
                else:
                    user = user_password
                    prompt = 'Password for %s@%s: ' % (user, server_port)
                    password = urllib.quote(getpass.getpass(prompt))
                return '%s:%s@%s' % (user, password, server_port)
            else:
                return proxystr
        else:
            return None

urlopen = URLOpener()


def is_url(name):
    """Returns true if the name looks like a URL"""
    if ':' not in name:
        return False
    scheme = name.split(':', 1)[0].lower()
    return scheme in ['http', 'https', 'file', 'ftp'] + vcs.all_schemes


def url_to_path(url):
    """
    Convert a file: URL to a path.
    """
    assert url.startswith('file:'), (
        "You can only turn file: urls into filenames (not %r)" % url)
    path = url[len('file:'):].lstrip('/')
    path = urllib.unquote(path)
    if _url_drive_re.match(path):
        path = path[0] + ':' + path[2:]
    else:
        path = '/' + path
    return path


_drive_re = re.compile('^([a-z]):', re.I)
_url_drive_re = re.compile('^([a-z])[:|]', re.I)


def path_to_url(path):
    """
    Convert a path to a file: URL.  The path will be made absolute.
    """
    path = os.path.normcase(os.path.abspath(path))
    if _drive_re.match(path):
        path = path[0] + '|' + path[2:]
    url = urllib.quote(path)
    url = url.replace(os.path.sep, '/')
    url = url.lstrip('/')
    return 'file:///' + url


def path_to_url2(path):
    """
    Convert a path to a file: URL.  The path will be made absolute and have
    quoted path parts.
    """
    path = os.path.normpath(os.path.abspath(path))
    drive, path = os.path.splitdrive(path)
    filepath = path.split(os.path.sep)
    url = '/'.join([urllib.quote(part) for part in filepath])
    if not drive:
        url = url.lstrip('/')
    return 'file:///' + drive + url


def geturl(urllib2_resp):
    """
    Use instead of urllib.addinfourl.geturl(), which appears to have
    some issues with dropping the double slash for certain schemes
    (e.g. file://).  This implementation is probably over-eager, as it
    always restores '://' if it is missing, and it appears some url
    schemata aren't always followed by '//' after the colon, but as
    far as I know pip doesn't need any of those.
    The URI RFC can be found at: http://tools.ietf.org/html/rfc1630

    This function assumes that
        scheme:/foo/bar
    is the same as
        scheme:///foo/bar
    """
    url = urllib2_resp.geturl()
    scheme, rest = url.split(':', 1)
    if rest.startswith('//'):
        return url
    else:
        # FIXME: write a good test to cover it
        return '%s://%s' % (scheme, rest)


def is_archive_file(name):
    """Return True if `name` is a considered as an archive file."""
    archives = ('.zip', '.tar.gz', '.tar.bz2', '.tgz', '.tar', '.pybundle')
    ext = splitext(name)[1].lower()
    if ext in archives:
        return True
    return False


def unpack_vcs_link(link, location, only_download=False):
    vcs_backend = _get_used_vcs_backend(link)
    if only_download:
        vcs_backend.export(location)
    else:
        vcs_backend.unpack(location)


def unpack_file_url(link, location):
    source = url_to_path(link.url)
    content_type = mimetypes.guess_type(source)[0]
    if os.path.isdir(source):
        # delete the location since shutil will create it again :(
        if os.path.isdir(location):
            rmtree(location)
        copytree(source, location)
    else:
        unpack_file(source, location, content_type, link)


def _get_used_vcs_backend(link):
    for backend in vcs.backends:
        if link.scheme in backend.schemes:
            vcs_backend = backend(link.url)
            return vcs_backend


def is_vcs_url(link):
    return bool(_get_used_vcs_backend(link))


def is_file_url(link):
    return link.url.lower().startswith('file:')


def _check_md5(download_hash, link):
    digest = download_hash.hexdigest()
    if digest != link.md5_hash:
        logger.fatal("MD5 hash of the package %s (%s) doesn't match the "
                     "expected hash %s!" % (link, digest, link.md5_hash))
        raise InstallationError('Bad MD5 hash for package %s' % link)


def _get_md5_from_file(target_file, link):
    download_hash = md5()
    fp = open(target_file, 'rb')
    while True:
        chunk = fp.read(4096)
        if not chunk:
            break
        download_hash.update(chunk)
    fp.close()
    return download_hash


def _download_url(resp, link, temp_location):
    fp = open(temp_location, 'wb')
    download_hash = None
    if link.md5_hash:
        download_hash = md5()
    try:
        total_length = int(resp.info()['content-length'])
    except (ValueError, KeyError, TypeError):
        total_length = 0
    downloaded = 0
    show_progress = total_length > 40 * 1000 or not total_length
    show_url = link.show_url
    try:
        if show_progress:
            ## FIXME: the URL can get really long in this message:
            if total_length:
                logger.start_progress('Downloading %s (%s): ' %
                                      (show_url, format_size(total_length)))
            else:
                logger.start_progress('Downloading %s (unknown size): ' %
                                      show_url)
        else:
            logger.notify('Downloading %s' % show_url)
        logger.debug('Downloading from URL %s' % link)

        while True:
            chunk = resp.read(4096)
            if not chunk:
                break
            downloaded += len(chunk)
            if show_progress:
                if not total_length:
                    logger.show_progress('%s' % format_size(downloaded))
                else:
                    logger.show_progress('%3i%%  %s' %
                                         (100 * downloaded / total_length,
                                          format_size(downloaded)))
            if link.md5_hash:
                download_hash.update(chunk)
            fp.write(chunk)
        fp.close()
    finally:
        if show_progress:
            logger.end_progress('%s downloaded' % format_size(downloaded))
    return download_hash


def _copy_file(filename, location, content_type, link):
    copy = True
    download_location = os.path.join(location, link.filename)
    if os.path.exists(download_location):
        response = ask('The file %s exists. (i)gnore, (w)ipe, (b)ackup '
                       % display_path(download_location), ('i', 'w', 'b'))
        if response == 'i':
            copy = False
        elif response == 'w':
            logger.warn('Deleting %s' % display_path(download_location))
            os.remove(download_location)
        elif response == 'b':
            dest_file = backup_dir(download_location)
            logger.warn('Backing up %s to %s' %
                        (display_path(download_location),
                         display_path(dest_file)))
            shutil.move(download_location, dest_file)
    if copy:
        shutil.copy(filename, download_location)
        logger.indent -= 2
        logger.notify('Saved %s' % display_path(download_location))


def unpack_http_url(link, location, download_cache, only_download):
    temp_dir = tempfile.mkdtemp('-unpack', 'pip-')
    target_url = link.url.split('#', 1)[0]
    target_file = None
    download_hash = None
    if download_cache:
        cache_filename = list(filter(None, target_url.split('/')))[-1]
        target_file = os.path.join(download_cache, cache_filename)
        if not os.path.isdir(download_cache):
            create_download_cache_folder(download_cache)
    if (target_file and os.path.exists(target_file)
            and os.path.exists(target_file + '.content-type')):
        fp = open(target_file + '.content-type')
        content_type = fp.read().strip()
        fp.close()
        if link.md5_hash:
            download_hash = _get_md5_from_file(target_file, link)
        temp_location = target_file
        logger.notify('Using download cache from %s' % target_file)
    else:
        response = _get_response_from_url(target_url, link)
        content_type = response.info()['content-type']
        filename = link.filename  # fallback
        # Have a look at the Content-Disposition header for a better guess
        content_disposition = response.info().get('content-disposition')
        if content_disposition:
            type, params = cgi.parse_header(content_disposition)
            # We use ``or`` here because we don't want to use an "empty" value
            # from the filename param.
            filename = params.get('filename') or filename
        ext = splitext(filename)[1]
        if not ext:
            ext = mimetypes.guess_extension(content_type)
            if ext:
                filename += ext
        if not ext and link.url != geturl(response):
            ext = os.path.splitext(geturl(response))[1]
            if ext:
                filename += ext
        temp_location = os.path.join(temp_dir, filename)
        download_hash = _download_url(response, link, temp_location)
    if link.md5_hash:
        _check_md5(download_hash, link)
    if only_download:
        _copy_file(temp_location, location, content_type, link)
    else:
        unpack_file(temp_location, location, content_type, link)
    if target_file and target_file != temp_location:
        cache_download(target_file, temp_location, content_type)
    if target_file is None:
        os.unlink(temp_location)
    os.rmdir(temp_dir)


def _get_response_from_url(target_url, link):
    try:
        resp = urlopen(target_url)
    except urllib2.HTTPError:
        e = sys.exc_info()[1]
        logger.fatal("HTTP error %s while getting %s" % (e.code, link))
        raise
    except IOError:
        e = sys.exc_info()[1]
        # Typically an FTP error
        logger.fatal("Error %s while getting %s" % (e, link))
        raise
    return resp


class Urllib2HeadRequest(urllib2.Request):
    def get_method(self):
        return "HEAD"


def valid_ipv6_addr(addr):
    try:
        addr = socket.inet_pton(socket.AF_INET6, addr)
    except socket.error: # not a valid address
        return False
    return True


def verify_pypi_ssl_certificate():
    """
    This opens a socket to PyPI and checks if the SSL cert is correct.
    """
    try:
        import ssl
    except ImportError:
        logger.fatal('WARNING! Could not import the ssl module needed to '
                     'verify the SSL certificate of PyPI. Try installing '
                     'it by running (requires compiler): pip install ssl')
    else:
        ca_cert_dir = tempfile.mkdtemp('-ca-cert', 'pip-')
        try:
            try:
                # write cacert root cert to temporary file
                ca_cert_path = os.path.join(ca_cert_dir, 'root.crt')
                ca_cert_file = open(ca_cert_path, 'w')
                try:
                    ca_cert_file.write(CACERT_ROOT_CRT)
                finally:
                    ca_cert_file.close()

                hostname = 'pypi.python.org'

                # replace host name with IP
                addr = socket.getaddrinfo(hostname, 443)[0][4][0]

                # create socket and connect to server
                # server address is specified later in connect() method
                if valid_ipv6_addr(addr):
                    sock = socket.socket(socket.AF_INET6)
                else:
                    sock = socket.socket()
                sock.connect((addr, 443))

                # wrap socket to add SSL support
                sock = ssl.wrap_socket(sock,
                                       cert_reqs=ssl.CERT_REQUIRED,
                                       ca_certs=ca_cert_path)

                # manual check of hostname
                match_hostname(sock.getpeercert(), hostname)

                # log success
                logger.info('Successfully verified SSL certificate of PyPI.')

            except (socket.error, socket.timeout, ValueError,
                    ssl.SSLError, CertificateError):
                message = ('Could not verify the SSL certificate of '
                           'pypi.python.org! This might be caused by a '
                           'hickup while transmitting it, an out-of-date '
                           'root cert included in pip or an attempted man-'
                           'in-the-middle attack.')
                raise InstallationError(message)

        finally:
            shutil.rmtree(ca_cert_dir)


class CertificateError(ValueError):
    pass


def _dnsname_to_pat(dn):
    pats = []
    for frag in dn.split(r'.'):
        if frag == '*':
            # When '*' is a fragment by itself, it matches a non-empty dotless
            # fragment.
            pats.append('[^.]+')
        else:
            # Otherwise, '*' matches any dotless fragment.
            frag = re.escape(frag)
            pats.append(frag.replace(r'\*', '[^.]*'))
    return re.compile(r'\A' + r'\.'.join(pats) + r'\Z', re.IGNORECASE)


def match_hostname(cert, hostname):
    """
    Verify that *cert* (in decoded format as returned by
    SSLSocket.getpeercert()) matches the *hostname*.  RFC 2818 rules
    are mostly followed, but IP addresses are not accepted for *hostname*.

    CertificateError is raised on failure. On success, the function
    returns nothing.
    """
    if not cert:
        raise ValueError("empty or no certificate")
    dnsnames = []
    san = cert.get('subjectAltName', ())
    for key, value in san:
        if key == 'DNS':
            if _dnsname_to_pat(value).match(hostname):
                return
            dnsnames.append(value)
    if not san:
        # The subject is only checked when subjectAltName is empty
        for sub in cert.get('subject', ()):
            for key, value in sub:
                # XXX according to RFC 2818, the most specific Common Name
                # must be used.
                if key == 'commonName':
                    if _dnsname_to_pat(value).match(hostname):
                        return
                    dnsnames.append(value)
    if len(dnsnames) > 1:
        raise CertificateError("hostname %r doesn't match either of %s" %
                               (hostname, ', '.join(map(repr, dnsnames))))
    elif len(dnsnames) == 1:
        raise CertificateError("hostname %r doesn't match %r" %
                               (hostname, dnsnames[0]))
    else:
        raise CertificateError("no appropriate commonName or "
                               "subjectAltName fields were found")<|MERGE_RESOLUTION|>--- conflicted
+++ resolved
@@ -184,13 +184,8 @@
         self.prompting = prompting
         proxy = self.get_proxy(proxystr)
         if proxy:
-<<<<<<< HEAD
-            handler = urllib2.ProxyHandler({"http": proxy, "ftp": proxy})
-            opener = urllib2.build_opener(handler, urllib2.CacheFTPHandler)
-=======
             proxy_support = urllib2.ProxyHandler({"http": proxy, "ftp": proxy, "https": proxy})
             opener = urllib2.build_opener(proxy_support, urllib2.CacheFTPHandler)
->>>>>>> 6d6ead79
             urllib2.install_opener(opener)
 
     def parse_credentials(self, netloc):
